package meta

import (
	"bytes"
	"context"
	"crypto/hmac"
	"crypto/sha256"
	"encoding/hex"
	"encoding/json"
	"fmt"
	"net/http"
	"net/url"
	"strconv"
	"strings"
	"time"

	"github.com/buger/jsonparser"
	"github.com/nyaruka/courier"
	"github.com/nyaruka/courier/handlers"
	"github.com/nyaruka/courier/utils"
	"github.com/nyaruka/courier/utils/whatsapp"
	"github.com/nyaruka/gocommon/urns"
	"github.com/pkg/errors"
)

// Endpoints we hit
var (
	sendURL  = "https://graph.facebook.com/v12.0/me/messages"
	graphURL = "https://graph.facebook.com/v12.0/"

	signatureHeader = "X-Hub-Signature-256"

	maxRequestBodyBytes int64 = 1024 * 1024

	// max for the body
	maxMsgLength = 1000

	// Sticker ID substitutions
	stickerIDToEmoji = map[int64]string{
		369239263222822: "👍", // small
		369239343222814: "👍", // medium
		369239383222810: "👍", // big
	}

	tagByTopic = map[string]string{
		"event":    "CONFIRMED_EVENT_UPDATE",
		"purchase": "POST_PURCHASE_UPDATE",
		"account":  "ACCOUNT_UPDATE",
		"agent":    "HUMAN_AGENT",
	}
)

// keys for extra in channel events
const (
	referrerIDKey = "referrer_id"
	sourceKey     = "source"
	adIDKey       = "ad_id"
	typeKey       = "type"
	titleKey      = "title"
	payloadKey    = "payload"
)

func newHandler(channelType courier.ChannelType, name string, useUUIDRoutes bool) courier.ChannelHandler {
	return &handler{handlers.NewBaseHandlerWithParams(channelType, name, useUUIDRoutes, []string{courier.ConfigAuthToken})}
}

func init() {
	courier.RegisterHandler(newHandler("IG", "Instagram", false))
	courier.RegisterHandler(newHandler("FBA", "Facebook", false))
	courier.RegisterHandler(newHandler("WAC", "WhatsApp Cloud", false))

}

type handler struct {
	handlers.BaseHandler
}

// Initialize is called by the engine once everything is loaded
func (h *handler) Initialize(s courier.Server) error {
	h.SetServer(s)
	s.AddHandlerRoute(h, http.MethodGet, "receive", courier.ChannelLogTypeWebhookVerify, h.receiveVerify)
	s.AddHandlerRoute(h, http.MethodPost, "receive", courier.ChannelLogTypeMultiReceive, handlers.JSONPayload(h, h.receiveEvents))
	return nil
}

// {
//   "object":"page",
//   "entry":[{
//     "id":"180005062406476",
//     "time":1514924367082,
//     "messaging":[{
//       "sender":  {"id":"1630934236957797"},
//       "recipient":{"id":"180005062406476"},
//       "timestamp":1514924366807,
//       "message":{
//         "mid":"mid.$cAAD5QiNHkz1m6cyj11guxokwkhi2",
//         "seq":33116,
//         "text":"65863634"
//       }
//     }]
//   }]
// }

type wacMedia struct {
	Caption  string `json:"caption"`
	Filename string `json:"filename"`
	ID       string `json:"id"`
	Mimetype string `json:"mime_type"`
	SHA256   string `json:"sha256"`
}

func (h *handler) RedactValues(ch courier.Channel) []string {
	vals := h.BaseHandler.RedactValues(ch)
	vals = append(vals, h.Server().Config().FacebookApplicationSecret, h.Server().Config().FacebookWebhookSecret, h.Server().Config().WhatsappAdminSystemUserToken)
	return vals
}

// WriteRequestError writes the passed in error to our response writer
func (h *handler) WriteRequestError(ctx context.Context, w http.ResponseWriter, err error) error {
	return courier.WriteError(w, http.StatusOK, err)
}

// GetChannel returns the channel
func (h *handler) GetChannel(ctx context.Context, r *http.Request) (courier.Channel, error) {
	if r.Method == http.MethodGet {
		return nil, nil
	}

	payload := &whatsapp.MOPayload{}
	err := handlers.DecodeAndValidateJSON(payload, r)
	if err != nil {
		return nil, err
	}

	// is not a 'page' and 'instagram' object? ignore it
	if payload.Object != "page" && payload.Object != "instagram" && payload.Object != "whatsapp_business_account" {
		return nil, fmt.Errorf("object expected 'page', 'instagram' or 'whatsapp_business_account', found %s", payload.Object)
	}

	// no entries? ignore this request
	if len(payload.Entry) == 0 {
		return nil, fmt.Errorf("no entries found")
	}

	var channelAddress string

	//if object is 'page' returns type FBA, if object is 'instagram' returns type IG
	if payload.Object == "page" {
		channelAddress = payload.Entry[0].ID
		return h.Backend().GetChannelByAddress(ctx, courier.ChannelType("FBA"), courier.ChannelAddress(channelAddress))
	} else if payload.Object == "instagram" {
		channelAddress = payload.Entry[0].ID
		return h.Backend().GetChannelByAddress(ctx, courier.ChannelType("IG"), courier.ChannelAddress(channelAddress))
	} else {
		if len(payload.Entry[0].Changes) == 0 {
			return nil, fmt.Errorf("no changes found")
		}

		channelAddress = payload.Entry[0].Changes[0].Value.Metadata.PhoneNumberID
		if channelAddress == "" {
			return nil, fmt.Errorf("no channel address found")
		}
		return h.Backend().GetChannelByAddress(ctx, courier.ChannelType("WAC"), courier.ChannelAddress(channelAddress))
	}
}

// receiveVerify handles Facebook's webhook verification callback
func (h *handler) receiveVerify(ctx context.Context, channel courier.Channel, w http.ResponseWriter, r *http.Request, clog *courier.ChannelLog) ([]courier.Event, error) {
	mode := r.URL.Query().Get("hub.mode")

	// this isn't a subscribe verification, that's an error
	if mode != "subscribe" {
		return nil, handlers.WriteAndLogRequestError(ctx, h, channel, w, r, fmt.Errorf("unknown request"))
	}

	// verify the token against our server facebook webhook secret, if the same return the challenge FB sent us
	secret := r.URL.Query().Get("hub.verify_token")
	if secret != h.Server().Config().FacebookWebhookSecret {
		return nil, handlers.WriteAndLogRequestError(ctx, h, channel, w, r, fmt.Errorf("token does not match secret"))
	}
	// and respond with the challenge token
	_, err := fmt.Fprint(w, r.URL.Query().Get("hub.challenge"))
	return nil, err
}

func resolveMediaURL(mediaID string, token string, clog *courier.ChannelLog) (string, error) {
	if token == "" {
		return "", fmt.Errorf("missing token for WA channel")
	}

	base, _ := url.Parse(graphURL)
	path, _ := url.Parse(fmt.Sprintf("/%s", mediaID))
	retrieveURL := base.ResolveReference(path)

	// set the access token as the authorization header
	req, _ := http.NewRequest(http.MethodGet, retrieveURL.String(), nil)
	//req.Header.Set("User-Agent", utils.HTTPUserAgent)
	req.Header.Set("Authorization", fmt.Sprintf("Bearer %s", token))

	resp, respBody, err := handlers.RequestHTTP(req, clog)
	if err != nil || resp.StatusCode/100 != 2 {
		return "", errors.New("error resolving media URL")
	}

	mediaURL, err := jsonparser.GetString(respBody, "url")
	return mediaURL, err
}

// receiveEvents is our HTTP handler function for incoming messages and status updates
func (h *handler) receiveEvents(ctx context.Context, channel courier.Channel, w http.ResponseWriter, r *http.Request, payload *whatsapp.MOPayload, clog *courier.ChannelLog) ([]courier.Event, error) {
	err := h.validateSignature(r)
	if err != nil {
		return nil, handlers.WriteAndLogRequestError(ctx, h, channel, w, r, err)
	}

	// is not a 'page' and 'instagram' object? ignore it
	if payload.Object != "page" && payload.Object != "instagram" && payload.Object != "whatsapp_business_account" {
		return nil, handlers.WriteAndLogRequestIgnored(ctx, h, channel, w, r, "ignoring request")
	}

	// no entries? ignore this request
	if len(payload.Entry) == 0 {
		return nil, handlers.WriteAndLogRequestIgnored(ctx, h, channel, w, r, "ignoring request, no entries")
	}

	var events []courier.Event
	var data []any

	if channel.ChannelType() == "FBA" || channel.ChannelType() == "IG" {
		events, data, err = h.processFacebookInstagramPayload(ctx, channel, payload, w, r, clog)
	} else {
		events, data, err = h.processCloudWhatsAppPayload(ctx, channel, payload, w, r, clog)

	}

	if err != nil {
		return nil, err
	}

	return events, courier.WriteDataResponse(w, http.StatusOK, "Events Handled", data)
}

func (h *handler) processCloudWhatsAppPayload(ctx context.Context, channel courier.Channel, payload *whatsapp.MOPayload, w http.ResponseWriter, r *http.Request, clog *courier.ChannelLog) ([]courier.Event, []any, error) {
	// the list of events we deal with
	events := make([]courier.Event, 0, 2)

	// the list of data we will return in our response
	data := make([]any, 0, 2)

	token := h.Server().Config().WhatsappAdminSystemUserToken

	seenMsgIDs := make(map[string]bool, 2)
	contactNames := make(map[string]string)

	// for each entry
	for _, entry := range payload.Entry {
		if len(entry.Changes) == 0 {
			continue
		}

		for _, change := range entry.Changes {

			for _, contact := range change.Value.Contacts {
				contactNames[contact.WaID] = contact.Profile.Name
			}

			for _, msg := range change.Value.Messages {
				if seenMsgIDs[msg.ID] {
					continue
				}

				// create our date from the timestamp
				ts, err := strconv.ParseInt(msg.Timestamp, 10, 64)
				if err != nil {
					return nil, nil, handlers.WriteAndLogRequestError(ctx, h, channel, w, r, fmt.Errorf("invalid timestamp: %s", msg.Timestamp))
				}
				date := time.Unix(ts, 0).UTC()

				urn, err := urns.NewWhatsAppURN(msg.From)
				if err != nil {
					return nil, nil, handlers.WriteAndLogRequestError(ctx, h, channel, w, r, err)
				}

				for _, msgError := range msg.Errors {
					clog.Error(courier.ErrorExternal(strconv.Itoa(msgError.Code), msgError.Title))
				}

				text := ""
				mediaURL := ""

				if msg.Type == "text" {
					text = msg.Text.Body
				} else if msg.Type == "audio" && msg.Audio != nil {
					text = msg.Audio.Caption
					mediaURL, err = resolveMediaURL(msg.Audio.ID, token, clog)
				} else if msg.Type == "voice" && msg.Voice != nil {
					text = msg.Voice.Caption
					mediaURL, err = resolveMediaURL(msg.Voice.ID, token, clog)
				} else if msg.Type == "button" && msg.Button != nil {
					text = msg.Button.Text
				} else if msg.Type == "document" && msg.Document != nil {
					text = msg.Document.Caption
					mediaURL, err = resolveMediaURL(msg.Document.ID, token, clog)
				} else if msg.Type == "image" && msg.Image != nil {
					text = msg.Image.Caption
					mediaURL, err = resolveMediaURL(msg.Image.ID, token, clog)
				} else if msg.Type == "video" && msg.Video != nil {
					text = msg.Video.Caption
					mediaURL, err = resolveMediaURL(msg.Video.ID, token, clog)
				} else if msg.Type == "location" && msg.Location != nil {
					mediaURL = fmt.Sprintf("geo:%f,%f", msg.Location.Latitude, msg.Location.Longitude)
				} else if msg.Type == "interactive" && msg.Interactive.Type == "button_reply" {
					text = msg.Interactive.ButtonReply.Title
				} else if msg.Type == "interactive" && msg.Interactive.Type == "list_reply" {
					text = msg.Interactive.ListReply.Title
				} else {
					// we received a message type we do not support.
					courier.LogRequestError(r, channel, fmt.Errorf("unsupported message type %s", msg.Type))
					continue
				}

				// create our message
				event := h.Backend().NewIncomingMsg(channel, urn, text, msg.ID, clog).WithReceivedOn(date).WithContactName(contactNames[msg.From])

				// we had an error downloading media
				if err != nil {
					courier.LogRequestError(r, channel, err)
				}

				if mediaURL != "" {
					event.WithAttachment(mediaURL)
				}

				err = h.Backend().WriteMsg(ctx, event, clog)
				if err != nil {
					return nil, nil, err
				}

				events = append(events, event)
				data = append(data, courier.NewMsgReceiveData(event))
				seenMsgIDs[msg.ID] = true
			}

			for _, status := range change.Value.Statuses {

				msgStatus, found := whatsapp.StatusMapping[status.Status]
				if !found {
					if whatsapp.IgnoreStatuses[status.Status] {
						data = append(data, courier.NewInfoData(fmt.Sprintf("ignoring status: %s", status.Status)))
					} else {
						handlers.WriteAndLogRequestError(ctx, h, channel, w, r, fmt.Errorf("unknown status: %s", status.Status))
					}
					continue
				}

				for _, statusError := range status.Errors {
					clog.Error(courier.ErrorExternal(strconv.Itoa(statusError.Code), statusError.Title))
				}

				event := h.Backend().NewStatusUpdateByExternalID(channel, status.ID, msgStatus, clog)
				err := h.Backend().WriteStatusUpdate(ctx, event)
				if err != nil {
					return nil, nil, err
				}

				events = append(events, event)
				data = append(data, courier.NewStatusData(event))

			}

			for _, chError := range change.Value.Errors {
				clog.Error(courier.ErrorExternal(strconv.Itoa(chError.Code), chError.Title))
			}

		}

	}
	return events, data, nil
}

func (h *handler) processFacebookInstagramPayload(ctx context.Context, channel courier.Channel, payload *whatsapp.MOPayload, w http.ResponseWriter, r *http.Request, clog *courier.ChannelLog) ([]courier.Event, []any, error) {
	var err error

	// the list of events we deal with
	events := make([]courier.Event, 0, 2)

	// the list of data we will return in our response
	data := make([]any, 0, 2)

	seenMsgIDs := make(map[string]bool, 2)

	// for each entry
	for _, entry := range payload.Entry {
		// no entry, ignore
		if len(entry.Messaging) == 0 {
			continue
		}

		// grab our message, there is always a single one
		msg := entry.Messaging[0]

		// ignore this entry if it is to another page
		if channel.Address() != msg.Recipient.ID {
			continue
		}

		// create our date from the timestamp (they give us millis, arg is nanos)
		date := time.Unix(0, msg.Timestamp*1000000).UTC()

		sender := msg.Sender.UserRef
		if sender == "" {
			sender = msg.Sender.ID
		}

		var urn urns.URN

		// create our URN
		if payload.Object == "instagram" {
			urn, err = urns.NewInstagramURN(sender)
			if err != nil {
				return nil, nil, handlers.WriteAndLogRequestError(ctx, h, channel, w, r, err)
			}
		} else {
			urn, err = urns.NewFacebookURN(sender)
			if err != nil {
				return nil, nil, handlers.WriteAndLogRequestError(ctx, h, channel, w, r, err)
			}
		}

		if msg.OptIn != nil {
			var event courier.ChannelEvent

			if msg.OptIn.Type == "notification_messages" {
				eventType := courier.EventTypeOptIn
				optInName := msg.OptIn.Title
				authToken := msg.OptIn.NotificationMessagesToken

				if msg.OptIn.NotificationMessagesStatus == "STOP_NOTIFICATIONS" {
					eventType = courier.EventTypeOptOut
					authToken = "" // so that we remove it
				}

<<<<<<< HEAD
				event = h.Backend().NewChannelEvent(channel, eventType, urn, clog).
					WithOccurredOn(date).
					WithExtra(map[string]string{
						"optin_name": optInName,
					}).
					WithURNAuthTokens(map[string]string{fmt.Sprintf("optin:%s", optInName): authToken})
			} else {
=======
			event := h.Backend().NewChannelEvent(channel, courier.EventTypeReferral, urn, clog).WithOccurredOn(date)
>>>>>>> d6f87ade

				// this is an opt in, if we have a user_ref, use that as our URN (this is a checkbox plugin)
				// TODO:
				//    We need to deal with the case of them responding and remapping the user_ref in that case:
				//    https://developers.facebook.com/docs/messenger-platform/discovery/checkbox-plugin
				//    Right now that we even support this isn't documented and I don't think anybody uses it, so leaving that out.
				//    (things will still work, we just will have dupe contacts, one with user_ref for the first contact, then with the real id when they reply)
				if msg.OptIn.UserRef != "" {
					urn, err = urns.NewFacebookURN(urns.FacebookRefPrefix + msg.OptIn.UserRef)
					if err != nil {
						return nil, nil, handlers.WriteAndLogRequestError(ctx, h, channel, w, r, err)
					}
				}

				event = h.Backend().NewChannelEvent(channel, courier.Referral, urn, clog).
					WithOccurredOn(date).
					WithExtra(map[string]string{
						referrerIDKey: msg.OptIn.Ref,
					})
			}

			err := h.Backend().WriteChannelEvent(ctx, event, clog)
			if err != nil {
				return nil, nil, err
			}

			events = append(events, event)
			data = append(data, courier.NewEventReceiveData(event))

		} else if msg.Postback != nil {
			// by default postbacks are treated as new conversations, unless we have referral information
			eventType := courier.EventTypeNewConversation
			if msg.Postback.Referral.Ref != "" {
				eventType = courier.EventTypeReferral
			}
			event := h.Backend().NewChannelEvent(channel, eventType, urn, clog).WithOccurredOn(date)

			// build our extra
			extra := map[string]string{
				titleKey:   msg.Postback.Title,
				payloadKey: msg.Postback.Payload,
			}

			// add in referral information if we have it
			if eventType == courier.EventTypeReferral {
				extra[referrerIDKey] = msg.Postback.Referral.Ref
				extra[sourceKey] = msg.Postback.Referral.Source
				extra[typeKey] = msg.Postback.Referral.Type

				if msg.Postback.Referral.AdID != "" {
					extra[adIDKey] = msg.Postback.Referral.AdID
				}
			}

			event = event.WithExtra(extra)

			err := h.Backend().WriteChannelEvent(ctx, event, clog)
			if err != nil {
				return nil, nil, err
			}

			events = append(events, event)
			data = append(data, courier.NewEventReceiveData(event))

		} else if msg.Referral != nil {
			// this is an incoming referral
			event := h.Backend().NewChannelEvent(channel, courier.EventTypeReferral, urn, clog).WithOccurredOn(date)

			// build our extra
			extra := map[string]string{
				sourceKey: msg.Referral.Source,
				typeKey:   msg.Referral.Type,
			}

			// add referrer id if present
			if msg.Referral.Ref != "" {
				extra[referrerIDKey] = msg.Referral.Ref
			}

			// add ad id if present
			if msg.Referral.AdID != "" {
				extra[adIDKey] = msg.Referral.AdID
			}
			event = event.WithExtra(extra)

			err := h.Backend().WriteChannelEvent(ctx, event, clog)
			if err != nil {
				return nil, nil, err
			}

			events = append(events, event)
			data = append(data, courier.NewEventReceiveData(event))

		} else if msg.Message != nil {
			// this is an incoming message
			if seenMsgIDs[msg.Message.MID] {
				continue
			}

			// ignore echos
			if msg.Message.IsEcho {
				data = append(data, courier.NewInfoData("ignoring echo"))
				continue
			}

			if msg.Message.IsDeleted {
				h.Backend().DeleteMsgByExternalID(ctx, channel, msg.Message.MID)
				data = append(data, courier.NewInfoData("msg deleted"))
				continue
			}

			has_story_mentions := false

			text := msg.Message.Text

			attachmentURLs := make([]string, 0, 2)

			// if we have a sticker ID, use that as our text
			for _, att := range msg.Message.Attachments {
				if att.Type == "image" && att.Payload != nil && att.Payload.StickerID != 0 {
					text = stickerIDToEmoji[att.Payload.StickerID]
				}

				if att.Type == "location" {
					attachmentURLs = append(attachmentURLs, fmt.Sprintf("geo:%f,%f", att.Payload.Coordinates.Lat, att.Payload.Coordinates.Long))
				}

				if att.Type == "story_mention" {
					data = append(data, courier.NewInfoData("ignoring story_mention"))
					has_story_mentions = true
					continue
				}

				if att.Payload != nil && att.Payload.URL != "" {
					attachmentURLs = append(attachmentURLs, att.Payload.URL)
				}

			}

			// if we have a story mention, skip and do not save any message
			if has_story_mentions {
				continue
			}

			// create our message
			event := h.Backend().NewIncomingMsg(channel, urn, text, msg.Message.MID, clog).WithReceivedOn(date)

			// add any attachment URL found
			for _, attURL := range attachmentURLs {
				event.WithAttachment(attURL)
			}

			err := h.Backend().WriteMsg(ctx, event, clog)
			if err != nil {
				return nil, nil, err
			}

			events = append(events, event)
			data = append(data, courier.NewMsgReceiveData(event))
			seenMsgIDs[msg.Message.MID] = true

		} else if msg.Delivery != nil {
			// this is a delivery report
			for _, mid := range msg.Delivery.MIDs {
				event := h.Backend().NewStatusUpdateByExternalID(channel, mid, courier.MsgStatusDelivered, clog)
				err := h.Backend().WriteStatusUpdate(ctx, event)
				if err != nil {
					return nil, nil, err
				}

				events = append(events, event)
				data = append(data, courier.NewStatusData(event))
			}

		} else {
			data = append(data, courier.NewInfoData("ignoring unknown entry type"))
		}
	}

	return events, data, nil
}

//	{
//	  "messaging_type": "<MESSAGING_TYPE>"
//	  "recipient": {
//	    "id":"<PSID>"
//	  },
//	  "message": {
//	    "text":"hello, world!"
//	    "attachment":{
//	      "type":"image",
//	      "payload":{
//	        "url":"http://www.messenger-rocks.com/image.jpg",
//	        "is_reusable":true
//	      }
//	    }
//	  }
//	}
type mtPayload struct {
	MessagingType string `json:"messaging_type"`
	Tag           string `json:"tag,omitempty"`
	Recipient     struct {
		UserRef string `json:"user_ref,omitempty"`
		ID      string `json:"id,omitempty"`
	} `json:"recipient"`
	Message struct {
		Text         string         `json:"text,omitempty"`
		QuickReplies []mtQuickReply `json:"quick_replies,omitempty"`
		Attachment   *mtAttachment  `json:"attachment,omitempty"`
	} `json:"message"`
}

type mtAttachment struct {
	Type    string `json:"type"`
	Payload struct {
		URL        string `json:"url"`
		IsReusable bool   `json:"is_reusable"`
	} `json:"payload"`
}

type mtQuickReply struct {
	Title       string `json:"title"`
	Payload     string `json:"payload"`
	ContentType string `json:"content_type"`
}

func (h *handler) Send(ctx context.Context, msg courier.Msg, clog *courier.ChannelLog) (courier.StatusUpdate, error) {
	if msg.Channel().ChannelType() == "FBA" || msg.Channel().ChannelType() == "IG" {
		return h.sendFacebookInstagramMsg(ctx, msg, clog)
	} else if msg.Channel().ChannelType() == "WAC" {
		return h.sendCloudAPIWhatsappMsg(ctx, msg, clog)
	}

	return nil, fmt.Errorf("unssuported channel type")
}

type fbaMTResponse struct {
	ExternalID  string `json:"message_id"`
	RecipientID string `json:"recipient_id"`
	Error       struct {
		Message string `json:"message"`
		Code    int    `json:"code"`
	} `json:"error"`
}

func (h *handler) sendFacebookInstagramMsg(ctx context.Context, msg courier.Msg, clog *courier.ChannelLog) (courier.StatusUpdate, error) {
	// can't do anything without an access token
	accessToken := msg.Channel().StringConfigForKey(courier.ConfigAuthToken, "")
	if accessToken == "" {
		return nil, fmt.Errorf("missing access token")
	}

	isHuman := msg.Origin() == courier.MsgOriginChat || msg.Origin() == courier.MsgOriginTicket
	payload := mtPayload{}

	if msg.Topic() != "" || isHuman {
		payload.MessagingType = "MESSAGE_TAG"

		if msg.Topic() != "" {
			payload.Tag = tagByTopic[msg.Topic()]
		} else if isHuman {
			// this will most likely fail if we're out of the 7 day window.. but user was warned and we try anyway
			payload.Tag = "HUMAN_AGENT"
		}
	} else {
		if msg.ResponseToExternalID() != "" {
			payload.MessagingType = "RESPONSE"
		} else {
			payload.MessagingType = "UPDATE"
		}
	}

	// build our recipient
	if msg.URN().IsFacebookRef() {
		payload.Recipient.UserRef = msg.URN().FacebookRef()
	} else {
		payload.Recipient.ID = msg.URN().Path()
	}

	msgURL, _ := url.Parse(sendURL)
	query := url.Values{}
	query.Set("access_token", accessToken)
	msgURL.RawQuery = query.Encode()

	status := h.Backend().NewStatusUpdate(msg.Channel(), msg.ID(), courier.MsgStatusErrored, clog)

	msgParts := make([]string, 0)
	if msg.Text() != "" {
		msgParts = handlers.SplitMsgByChannel(msg.Channel(), msg.Text(), maxMsgLength)
	}

	// send each part and each attachment separately. we send attachments first as otherwise quick replies
	// attached to text messages get hidden when images get delivered
	for i := 0; i < len(msgParts)+len(msg.Attachments()); i++ {
		if i < len(msg.Attachments()) {
			// this is an attachment
			payload.Message.Attachment = &mtAttachment{}
			attType, attURL := handlers.SplitAttachment(msg.Attachments()[i])
			attType = strings.Split(attType, "/")[0]
			if attType == "application" {
				attType = "file"
			}
			payload.Message.Attachment.Type = attType
			payload.Message.Attachment.Payload.URL = attURL
			payload.Message.Attachment.Payload.IsReusable = true
			payload.Message.Text = ""
		} else {
			// this is still a msg part
			payload.Message.Text = msgParts[i-len(msg.Attachments())]
			payload.Message.Attachment = nil
		}

		// include any quick replies on the last piece we send
		if i == (len(msgParts)+len(msg.Attachments()))-1 {
			for _, qr := range msg.QuickReplies() {
				payload.Message.QuickReplies = append(payload.Message.QuickReplies, mtQuickReply{qr, qr, "text"})
			}
		} else {
			payload.Message.QuickReplies = nil
		}

		jsonBody, err := json.Marshal(payload)
		if err != nil {
			return status, err
		}

		req, err := http.NewRequest(http.MethodPost, msgURL.String(), bytes.NewReader(jsonBody))
		if err != nil {
			return nil, err
		}
		req.Header.Set("Content-Type", "application/json")
		req.Header.Set("Accept", "application/json")

		_, respBody, _ := handlers.RequestHTTP(req, clog)
		respPayload := &fbaMTResponse{}
		err = json.Unmarshal(respBody, respPayload)
		if err != nil {
			clog.Error(courier.ErrorResponseUnparseable("JSON"))
			return status, nil
		}

		if respPayload.Error.Code != 0 {
			clog.Error(courier.ErrorExternal(strconv.Itoa(respPayload.Error.Code), respPayload.Error.Message))
			return status, nil
		}

		if respPayload.ExternalID == "" {
			clog.Error(courier.ErrorResponseValueMissing("message_id"))
			return status, nil
		}

		// if this is our first message, record the external id
		if i == 0 {
			status.SetExternalID(respPayload.ExternalID)
			if msg.URN().IsFacebookRef() {
				recipientID := respPayload.RecipientID
				if recipientID == "" {
					clog.Error(courier.ErrorResponseValueMissing("recipient_id"))
					return status, nil
				}

				referralID := msg.URN().FacebookRef()

				realIDURN, err := urns.NewFacebookURN(recipientID)
				if err != nil {
					clog.RawError(errors.Errorf("unable to make facebook urn from %s", recipientID))
				}

				contact, err := h.Backend().GetContact(ctx, msg.Channel(), msg.URN(), nil, "", clog)
				if err != nil {
					clog.RawError(errors.Errorf("unable to get contact for %s", msg.URN().String()))
				}
				realURN, err := h.Backend().AddURNtoContact(ctx, msg.Channel(), contact, realIDURN, nil)
				if err != nil {
					clog.RawError(errors.Errorf("unable to add real facebook URN %s to contact with uuid %s", realURN.String(), contact.UUID()))
				}
				referralIDExtURN, err := urns.NewURNFromParts(urns.ExternalScheme, referralID, "", "")
				if err != nil {
					clog.RawError(errors.Errorf("unable to make ext urn from %s", referralID))
				}
				extURN, err := h.Backend().AddURNtoContact(ctx, msg.Channel(), contact, referralIDExtURN, nil)
				if err != nil {
					clog.RawError(errors.Errorf("unable to add URN %s to contact with uuid %s", extURN.String(), contact.UUID()))
				}

				referralFacebookURN, err := h.Backend().RemoveURNfromContact(ctx, msg.Channel(), contact, msg.URN())
				if err != nil {
					clog.RawError(errors.Errorf("unable to remove referral facebook URN %s from contact with uuid %s", referralFacebookURN.String(), contact.UUID()))
				}

			}

		}

		// this was wired successfully
		status.SetStatus(courier.MsgStatusWired)
	}

	return status, nil
}

func (h *handler) sendCloudAPIWhatsappMsg(ctx context.Context, msg courier.Msg, clog *courier.ChannelLog) (courier.StatusUpdate, error) {
	// can't do anything without an access token
	accessToken := h.Server().Config().WhatsappAdminSystemUserToken

	base, _ := url.Parse(graphURL)
	path, _ := url.Parse(fmt.Sprintf("/%s/messages", msg.Channel().Address()))
	wacPhoneURL := base.ResolveReference(path)

	status := h.Backend().NewStatusUpdate(msg.Channel(), msg.ID(), courier.MsgStatusErrored, clog)

	hasCaption := false

	msgParts := make([]string, 0)
	if msg.Text() != "" {
		msgParts = handlers.SplitMsgByChannel(msg.Channel(), msg.Text(), maxMsgLength)
	}
	qrs := msg.QuickReplies()
	lang := whatsapp.GetSupportedLanguage(msg.Locale())
	menuButton := whatsapp.GetMenuButton(lang)

	var payloadAudio whatsapp.MTPayload

	for i := 0; i < len(msgParts)+len(msg.Attachments()); i++ {
		payload := whatsapp.MTPayload{MessagingProduct: "whatsapp", RecipientType: "individual", To: msg.URN().Path()}

		if len(msg.Attachments()) == 0 {
			// do we have a template?
			templating, err := h.getTemplating(msg)
			if err != nil {
				return nil, errors.Wrapf(err, "unable to decode template: %s for channel: %s", string(msg.Metadata()), msg.Channel().UUID())
			}
			if templating != nil {

				payload.Type = "template"

				template := whatsapp.Template{Name: templating.Template.Name, Language: &whatsapp.Language{Policy: "deterministic", Code: lang}}
				payload.Template = &template

				component := &whatsapp.Component{Type: "body"}

				for _, v := range templating.Variables {
					component.Params = append(component.Params, &whatsapp.Param{Type: "text", Text: v})
				}
				template.Components = append(payload.Template.Components, component)

			} else {
				if i < (len(msgParts) + len(msg.Attachments()) - 1) {
					// this is still a msg part
					text := &whatsapp.Text{PreviewURL: false}
					payload.Type = "text"
					if strings.Contains(msgParts[i-len(msg.Attachments())], "https://") || strings.Contains(msgParts[i-len(msg.Attachments())], "http://") {
						text.PreviewURL = true
					}
					text.Body = msgParts[i-len(msg.Attachments())]
					payload.Text = text
				} else {
					if len(qrs) > 0 {
						payload.Type = "interactive"
						// We can use buttons
						if len(qrs) <= 3 {
							interactive := whatsapp.Interactive{Type: "button", Body: struct {
								Text string "json:\"text\""
							}{Text: msgParts[i-len(msg.Attachments())]}}

							btns := make([]whatsapp.Button, len(qrs))
							for i, qr := range qrs {
								btns[i] = whatsapp.Button{
									Type: "reply",
								}
								btns[i].Reply.ID = fmt.Sprint(i)
								btns[i].Reply.Title = qr
							}
							interactive.Action = &struct {
								Button   string             "json:\"button,omitempty\""
								Sections []whatsapp.Section "json:\"sections,omitempty\""
								Buttons  []whatsapp.Button  "json:\"buttons,omitempty\""
							}{Buttons: btns}
							payload.Interactive = &interactive
						} else if len(qrs) <= 10 {
							interactive := whatsapp.Interactive{Type: "list", Body: struct {
								Text string "json:\"text\""
							}{Text: msgParts[i-len(msg.Attachments())]}}

							section := whatsapp.Section{
								Rows: make([]whatsapp.SectionRow, len(qrs)),
							}
							for i, qr := range qrs {
								section.Rows[i] = whatsapp.SectionRow{
									ID:    fmt.Sprint(i),
									Title: qr,
								}
							}

							interactive.Action = &struct {
								Button   string             "json:\"button,omitempty\""
								Sections []whatsapp.Section "json:\"sections,omitempty\""
								Buttons  []whatsapp.Button  "json:\"buttons,omitempty\""
							}{Button: menuButton, Sections: []whatsapp.Section{
								section,
							}}

							payload.Interactive = &interactive
						} else {
							return nil, fmt.Errorf("too many quick replies WAC supports only up to 10 quick replies")
						}
					} else {
						// this is still a msg part
						text := &whatsapp.Text{PreviewURL: false}
						payload.Type = "text"
						if strings.Contains(msgParts[i-len(msg.Attachments())], "https://") || strings.Contains(msgParts[i-len(msg.Attachments())], "http://") {
							text.PreviewURL = true
						}
						text.Body = msgParts[i-len(msg.Attachments())]
						payload.Text = text
					}
				}
			}

		} else if i < len(msg.Attachments()) && (len(qrs) == 0 || len(qrs) > 3) {
			attType, attURL := handlers.SplitAttachment(msg.Attachments()[i])
			attType = strings.Split(attType, "/")[0]
			if attType == "application" {
				attType = "document"
			}
			payload.Type = attType
			media := whatsapp.MTMedia{Link: attURL}

			if len(msgParts) == 1 && attType != "audio" && len(msg.Attachments()) == 1 && len(msg.QuickReplies()) == 0 {
				media.Caption = msgParts[i]
				hasCaption = true
			}

			if attType == "image" {
				payload.Image = &media
			} else if attType == "audio" {
				payload.Audio = &media
			} else if attType == "video" {
				payload.Video = &media
			} else if attType == "document" {
				filename, err := utils.BasePathForURL(attURL)
				if err != nil {
					filename = ""
				}
				if filename != "" {
					media.Filename = filename
				}
				payload.Document = &media
			}
		} else {
			if len(qrs) > 0 {
				payload.Type = "interactive"
				// We can use buttons
				if len(qrs) <= 3 {
					interactive := whatsapp.Interactive{Type: "button", Body: struct {
						Text string "json:\"text\""
					}{Text: msgParts[i]}}

					if len(msg.Attachments()) > 0 {
						hasCaption = true
						attType, attURL := handlers.SplitAttachment(msg.Attachments()[i])
						attType = strings.Split(attType, "/")[0]
						if attType == "application" {
							attType = "document"
						}
						if attType == "image" {
							image := whatsapp.MTMedia{
								Link: attURL,
							}
							interactive.Header = &struct {
								Type     string            "json:\"type\""
								Text     string            "json:\"text,omitempty\""
								Video    *whatsapp.MTMedia "json:\"video,omitempty\""
								Image    *whatsapp.MTMedia "json:\"image,omitempty\""
								Document *whatsapp.MTMedia "json:\"document,omitempty\""
							}{Type: "image", Image: &image}
						} else if attType == "video" {
							video := whatsapp.MTMedia{
								Link: attURL,
							}
							interactive.Header = &struct {
								Type     string            "json:\"type\""
								Text     string            "json:\"text,omitempty\""
								Video    *whatsapp.MTMedia "json:\"video,omitempty\""
								Image    *whatsapp.MTMedia "json:\"image,omitempty\""
								Document *whatsapp.MTMedia "json:\"document,omitempty\""
							}{Type: "video", Video: &video}
						} else if attType == "document" {
							filename, err := utils.BasePathForURL(attURL)
							if err != nil {
								return nil, err
							}
							document := whatsapp.MTMedia{
								Link:     attURL,
								Filename: filename,
							}
							interactive.Header = &struct {
								Type     string            "json:\"type\""
								Text     string            "json:\"text,omitempty\""
								Video    *whatsapp.MTMedia "json:\"video,omitempty\""
								Image    *whatsapp.MTMedia "json:\"image,omitempty\""
								Document *whatsapp.MTMedia "json:\"document,omitempty\""
							}{Type: "document", Document: &document}
						} else if attType == "audio" {
							var zeroIndex bool
							if i == 0 {
								zeroIndex = true
							}
							payloadAudio = whatsapp.MTPayload{MessagingProduct: "whatsapp", RecipientType: "individual", To: msg.URN().Path(), Type: "audio", Audio: &whatsapp.MTMedia{Link: attURL}}
							status, err := requestWAC(payloadAudio, accessToken, status, wacPhoneURL, zeroIndex, clog)
							if err != nil {
								return status, nil
							}
						} else {
							interactive.Type = "button"
							interactive.Body.Text = msgParts[i]
						}
					}

					btns := make([]whatsapp.Button, len(qrs))
					for i, qr := range qrs {
						btns[i] = whatsapp.Button{
							Type: "reply",
						}
						btns[i].Reply.ID = fmt.Sprint(i)
						btns[i].Reply.Title = qr
					}
					interactive.Action = &struct {
						Button   string             "json:\"button,omitempty\""
						Sections []whatsapp.Section "json:\"sections,omitempty\""
						Buttons  []whatsapp.Button  "json:\"buttons,omitempty\""
					}{Buttons: btns}
					payload.Interactive = &interactive

				} else if len(qrs) <= 10 {
					interactive := whatsapp.Interactive{Type: "list", Body: struct {
						Text string "json:\"text\""
					}{Text: msgParts[i-len(msg.Attachments())]}}

					section := whatsapp.Section{
						Rows: make([]whatsapp.SectionRow, len(qrs)),
					}
					for i, qr := range qrs {
						section.Rows[i] = whatsapp.SectionRow{
							ID:    fmt.Sprint(i),
							Title: qr,
						}
					}

					interactive.Action = &struct {
						Button   string             "json:\"button,omitempty\""
						Sections []whatsapp.Section "json:\"sections,omitempty\""
						Buttons  []whatsapp.Button  "json:\"buttons,omitempty\""
					}{Button: menuButton, Sections: []whatsapp.Section{
						section,
					}}

					payload.Interactive = &interactive
				} else {
					return nil, fmt.Errorf("too many quick replies WAC supports only up to 10 quick replies")
				}
			} else {
				// this is still a msg part
				text := &whatsapp.Text{PreviewURL: false}
				payload.Type = "text"
				if strings.Contains(msgParts[i-len(msg.Attachments())], "https://") || strings.Contains(msgParts[i-len(msg.Attachments())], "http://") {
					text.PreviewURL = true
				}
				text.Body = msgParts[i-len(msg.Attachments())]
				payload.Text = text
			}
		}

		var zeroIndex bool
		if i == 0 {
			zeroIndex = true
		}

		status, err := requestWAC(payload, accessToken, status, wacPhoneURL, zeroIndex, clog)
		if err != nil {
			return status, err
		}

		if hasCaption {
			break
		}
	}
	return status, nil
}

func requestWAC(payload whatsapp.MTPayload, accessToken string, status courier.StatusUpdate, wacPhoneURL *url.URL, zeroIndex bool, clog *courier.ChannelLog) (courier.StatusUpdate, error) {
	jsonBody, err := json.Marshal(payload)
	if err != nil {
		return status, err
	}

	req, err := http.NewRequest(http.MethodPost, wacPhoneURL.String(), bytes.NewReader(jsonBody))
	if err != nil {
		return nil, err
	}

	req.Header.Set("Authorization", fmt.Sprintf("Bearer %s", accessToken))
	req.Header.Set("Content-Type", "application/json")
	req.Header.Set("Accept", "application/json")

	_, respBody, _ := handlers.RequestHTTP(req, clog)
	respPayload := &whatsapp.MTResponse{}
	err = json.Unmarshal(respBody, respPayload)
	if err != nil {
		clog.Error(courier.ErrorResponseUnparseable("JSON"))
		return status, nil
	}

	if respPayload.Error.Code != 0 {
		clog.Error(courier.ErrorExternal(strconv.Itoa(respPayload.Error.Code), respPayload.Error.Message))
		return status, nil
	}

	externalID := respPayload.Messages[0].ID
	if zeroIndex && externalID != "" {
		status.SetExternalID(externalID)
	}
	// this was wired successfully
	status.SetStatus(courier.MsgStatusWired)
	return status, nil
}

// DescribeURN looks up URN metadata for new contacts
func (h *handler) DescribeURN(ctx context.Context, channel courier.Channel, urn urns.URN, clog *courier.ChannelLog) (map[string]string, error) {
	if channel.ChannelType() == "WAC" {
		return map[string]string{}, nil
	}

	// can't do anything with facebook refs, ignore them
	if urn.IsFacebookRef() {
		return map[string]string{}, nil
	}

	accessToken := channel.StringConfigForKey(courier.ConfigAuthToken, "")
	if accessToken == "" {
		return nil, fmt.Errorf("missing access token")
	}

	// build a request to lookup the stats for this contact
	base, _ := url.Parse(graphURL)
	path, _ := url.Parse(fmt.Sprintf("/%s", urn.Path()))
	u := base.ResolveReference(path)
	query := url.Values{}
	var name string

	if fmt.Sprint(channel.ChannelType()) == "FBA" {
		query.Set("fields", "first_name,last_name")
	}

	query.Set("access_token", accessToken)
	u.RawQuery = query.Encode()
	req, _ := http.NewRequest(http.MethodGet, u.String(), nil)

	resp, respBody, err := handlers.RequestHTTP(req, clog)
	if err != nil || resp.StatusCode/100 != 2 {
		return nil, errors.New("unable to look up contact data")
	}

	// read our first and last name	or complete name
	if fmt.Sprint(channel.ChannelType()) == "FBA" {
		firstName, _ := jsonparser.GetString(respBody, "first_name")
		lastName, _ := jsonparser.GetString(respBody, "last_name")
		name = utils.JoinNonEmpty(" ", firstName, lastName)
	} else {
		name, _ = jsonparser.GetString(respBody, "name")
	}

	return map[string]string{"name": name}, nil

}

// see https://developers.facebook.com/docs/messenger-platform/webhook#security
func (h *handler) validateSignature(r *http.Request) error {
	headerSignature := r.Header.Get(signatureHeader)
	if headerSignature == "" {
		return fmt.Errorf("missing request signature")
	}
	appSecret := h.Server().Config().FacebookApplicationSecret

	body, err := handlers.ReadBody(r, maxRequestBodyBytes)
	if err != nil {
		return fmt.Errorf("unable to read request body: %s", err)
	}

	expectedSignature, err := fbCalculateSignature(appSecret, body)
	if err != nil {
		return err
	}

	signature := ""
	if len(headerSignature) == 71 && strings.HasPrefix(headerSignature, "sha256=") {
		signature = strings.TrimPrefix(headerSignature, "sha256=")
	}

	// compare signatures in way that isn't sensitive to a timing attack
	if !hmac.Equal([]byte(expectedSignature), []byte(signature)) {
		return fmt.Errorf("invalid request signature, expected: %s got: %s for body: '%s'", expectedSignature, signature, string(body))
	}

	return nil
}

func fbCalculateSignature(appSecret string, body []byte) (string, error) {
	var buffer bytes.Buffer
	buffer.Write(body)

	// hash with SHA1
	mac := hmac.New(sha256.New, []byte(appSecret))
	mac.Write(buffer.Bytes())

	return hex.EncodeToString(mac.Sum(nil)), nil
}

func (h *handler) getTemplating(msg courier.Msg) (*whatsapp.MsgTemplating, error) {
	if len(msg.Metadata()) == 0 {
		return nil, nil
	}

	metadata := &struct {
		Templating *whatsapp.MsgTemplating `json:"templating"`
	}{}
	if err := json.Unmarshal(msg.Metadata(), metadata); err != nil {
		return nil, err
	}

	if metadata.Templating == nil {
		return nil, nil
	}

	if err := utils.Validate(metadata.Templating); err != nil {
		return nil, errors.Wrapf(err, "invalid templating definition")
	}

	return metadata.Templating, nil
}

// BuildAttachmentRequest to download media for message attachment with Bearer token set
func (h *handler) BuildAttachmentRequest(ctx context.Context, b courier.Backend, channel courier.Channel, attachmentURL string, clog *courier.ChannelLog) (*http.Request, error) {
	token := h.Server().Config().WhatsappAdminSystemUserToken
	if token == "" {
		return nil, fmt.Errorf("missing token for WAC channel")
	}

	req, _ := http.NewRequest(http.MethodGet, attachmentURL, nil)

	// set the access token as the authorization header for WAC
	if channel.ChannelType() == "WAC" {
		req.Header.Set("Authorization", "Bearer "+token)
	}
	return req, nil
}

var _ courier.AttachmentRequestBuilder = (*handler)(nil)<|MERGE_RESOLUTION|>--- conflicted
+++ resolved
@@ -440,7 +440,6 @@
 					authToken = "" // so that we remove it
 				}
 
-<<<<<<< HEAD
 				event = h.Backend().NewChannelEvent(channel, eventType, urn, clog).
 					WithOccurredOn(date).
 					WithExtra(map[string]string{
@@ -448,9 +447,6 @@
 					}).
 					WithURNAuthTokens(map[string]string{fmt.Sprintf("optin:%s", optInName): authToken})
 			} else {
-=======
-			event := h.Backend().NewChannelEvent(channel, courier.EventTypeReferral, urn, clog).WithOccurredOn(date)
->>>>>>> d6f87ade
 
 				// this is an opt in, if we have a user_ref, use that as our URN (this is a checkbox plugin)
 				// TODO:
@@ -465,7 +461,7 @@
 					}
 				}
 
-				event = h.Backend().NewChannelEvent(channel, courier.Referral, urn, clog).
+				event = h.Backend().NewChannelEvent(channel, courier.EventTypeReferral, urn, clog).
 					WithOccurredOn(date).
 					WithExtra(map[string]string{
 						referrerIDKey: msg.OptIn.Ref,
